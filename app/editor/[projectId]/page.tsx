"use client";

import { useEffect, useState, useCallback } from "react";
import { useParams, useRouter } from "next/navigation";
import { Button } from "@/components/ui/button";
import { Separator } from "@/components/ui/separator";
import {
    ResizablePanelGroup,
    ResizablePanel,
    ResizableHandle,
} from "@/components/ui/resizable";
import { FileExplorer } from "@/components/file-explorer";
import { MonacoEditor } from "@/components/monaco-editor";
import { PreviewPane } from "@/components/preview-pane";
import { OPFSManager } from "@/lib/opfs";
import { appStore, Project } from "@/lib/store";
import { useSelector } from "@xstate/store/react";
import {
    ArrowLeft,
    Save,
    Download,
    Settings,
    Loader2,
    FileText,
    Eye,
    Code,
} from "lucide-react";
import { toast } from "sonner";
import { ThemeToggle } from "@/components/ui/theme-toggle";
import Link from "next/link";

interface FileItem {
    name: string;
    type: "file" | "directory";
    path: string;
    children?: FileItem[];
}

export default function EditorPage() {
    const params = useParams();
    const router = useRouter();
    const projectId = params.projectId as string;

    const [files, setFiles] = useState<FileItem[]>([]);
    const [selectedFile, setSelectedFile] = useState<string | null>(null);
    const [fileContent, setFileContent] = useState("");
    const [isLoading, setIsLoading] = useState(true);
    const [isSaving, setIsSaving] = useState(false);
    const [hasUnsavedChanges, setHasUnsavedChanges] = useState(false);

    const { currentProject } = useSelector(appStore, (state) => state.context);

    // Memoize loadFileContent function
    const loadFileContent = useCallback(
        async (filePath: string) => {
            try {
                const opfs = OPFSManager.getInstance();
                const content = await opfs.readFile(projectId, filePath);
                setFileContent(content);
                setHasUnsavedChanges(false);
            } catch (err) {
                console.error("Failed to load file content:", err);
                toast.error("Failed to load file");
            }
        },
        [projectId]
    );

    // Memoize loadFileStructure function
    const loadFileStructure = useCallback(async () => {
        try {
            const opfs = OPFSManager.getInstance();
            const allFiles = await opfs.listAllFilesAndDirectories(projectId);

            // Build file tree structure from the flat list with full paths
            const fileTree = buildFileTree(allFiles);
            setFiles(fileTree);

            // Auto-select first HTML file
            const firstHtmlFile = findFirstHtmlFile(allFiles);
            if (firstHtmlFile) {
                setSelectedFile(firstHtmlFile);
                await loadFileContent(firstHtmlFile);
            }
        } catch (err) {
            console.error("Failed to load file structure:", err);
            toast.error("Failed to load files");
        }
    }, [projectId, loadFileContent]);

    // Memoize handleFileSelect function
    const handleFileSelect = useCallback(
        async (filePath: string) => {
            if (hasUnsavedChanges) {
                const shouldContinue = confirm(
                    "You have unsaved changes. Do you want to continue without saving?"
                );
                if (!shouldContinue) return;
            }

            setSelectedFile(filePath);
            await loadFileContent(filePath);
        },
        [hasUnsavedChanges, loadFileContent]
    );

    // Memoize handleContentChange function
    const handleContentChange = useCallback((newContent: string) => {
        setFileContent(newContent);
        setHasUnsavedChanges(true);
    }, []);

    // Memoize handleSave function
    const handleSave = useCallback(async () => {
        if (!selectedFile) return;

        try {
            setIsSaving(true);
            const opfs = OPFSManager.getInstance();
            await opfs.writeFile(projectId, selectedFile, fileContent);

            // Update project metadata
            const metadataStr = await opfs.readFile(projectId, "metadata.json");
            const metadata = JSON.parse(metadataStr);
            metadata.lastModified = new Date().toISOString();
            await opfs.writeFile(
                projectId,
                "metadata.json",
                JSON.stringify(metadata, null, 2)
            );

            setHasUnsavedChanges(false);
            toast.success("File saved successfully", {
                dismissible: true,
                closeButton: true,
            });
        } catch (err) {
            console.error("Failed to save file:", err);
            toast.error("Failed to save file", { closeButton: true });
        } finally {
            setIsSaving(false);
        }
    }, [selectedFile, fileContent, projectId]);

    // Memoize handleExport function
    const handleExport = useCallback(async () => {
        try {
            // TODO: Implement EPUB export functionality
            toast.info("Export functionality coming soon!", {
                dismissible: true,
                closeButton: true,
            });
        } catch (err) {
            console.error("Failed to export:", err);
            toast.error("Failed to export EPUB");
        }
    }, []);

    useEffect(() => {
        loadProject();
    }, [projectId]);

    useEffect(() => {
        const handleBeforeUnload = (e: BeforeUnloadEvent) => {
            if (hasUnsavedChanges) {
                e.preventDefault();
                e.returnValue = "";
            }
        };

        window.addEventListener("beforeunload", handleBeforeUnload);
        return () =>
            window.removeEventListener("beforeunload", handleBeforeUnload);
    }, [hasUnsavedChanges]);

    const loadProject = async () => {
        try {
            setIsLoading(true);
            const opfs = OPFSManager.getInstance();

            // Initialize OPFS before any file system operations
            const initialized = await opfs.initialize();
            if (!initialized) {
                throw new Error("Failed to initialize OPFS");
            }

            // Load project metadata
            const metadataStr = await opfs.readFile(projectId, "metadata.json");
            const metadata = JSON.parse(metadataStr);

            const project: Project = {
                id: projectId,
                name: metadata.name,
                createdAt: new Date(metadata.createdAt),
                lastModified: new Date(metadata.lastModified),
                metadata: metadata.epubMetadata,
            };

            appStore.send({ type: "setCurrentProject", project });

            // Load file structure
            await loadFileStructure();
        } catch (err) {
            console.error("Failed to load project:", err);
            toast.error("Failed to load project");
            router.push("/");
        } finally {
            setIsLoading(false);
        }
    };

    const buildFileTree = (
        allFiles: {
            name: string;
            type: "file" | "directory";
            fullPath: string;
        }[]
    ): FileItem[] => {
        const tree: FileItem[] = [];
        const pathMap = new Map<string, FileItem>();

        // Sort files by path depth and then alphabetically
        const sortedFiles = allFiles.sort((a, b) => {
            const aDepth = a.fullPath.split("/").length;
            const bDepth = b.fullPath.split("/").length;

            if (aDepth !== bDepth) {
                return aDepth - bDepth;
            }

            // Same depth, sort directories first, then alphabetically
            if (a.type !== b.type) {
                return a.type === "directory" ? -1 : 1;
            }

            return a.fullPath.localeCompare(b.fullPath);
        });

        // Build the tree structure
        for (const file of sortedFiles) {
            const pathParts = file.fullPath.split("/");
            const item: FileItem = {
                name: file.name,
                type: file.type,
                path: file.fullPath,
                children: file.type === "directory" ? [] : undefined,
            };

            if (pathParts.length === 1) {
                // Root level item
                tree.push(item);
                pathMap.set(file.fullPath, item);
            } else {
                // Nested item - find parent
                const parentPath = pathParts.slice(0, -1).join("/");
                const parent = pathMap.get(parentPath);

                if (parent && parent.children) {
                    parent.children.push(item);
                    pathMap.set(file.fullPath, item);
                }
            }
        }

        return tree;
    };

    const findFirstHtmlFile = (
        allFiles: {
            name: string;
            type: "file" | "directory";
            fullPath: string;
        }[]
    ): string | null => {
        for (const file of allFiles) {
            if (
                file.type === "file" &&
                (file.fullPath.endsWith(".html") ||
                    file.fullPath.endsWith(".xhtml"))
            ) {
                return file.fullPath;
            }
        }
        return null;
    };

    const getFileLanguage = (filePath: string) => {
        const ext = filePath.split(".").pop()?.toLowerCase();
        return ext || "plaintext";
    };

<<<<<<< HEAD
    if (isLoading) {
        return (
            <div className="min-h-screen flex items-center justify-center">
                <div className="text-center">
                    <Loader2 className="h-8 w-8 animate-spin mx-auto mb-4" />
                    <p className="text-muted-foreground">Loading project...</p>
=======
  if (isLoading) {
    return (
      <div className="min-h-screen flex items-center justify-center">
        <div className="text-center">
          <Loader2 className="h-8 w-8 animate-spin mx-auto mb-4" />
          <p className="text-muted-foreground">Loading project...</p>
        </div>
      </div>
    );
  }

  return (
    <div className="h-screen flex flex-col">
      {/* Header */}
      <header className="border-b bg-background/95 backdrop-blur supports-[backdrop-filter]:bg-background/60">
        <div className="flex items-center justify-between px-4 py-2">
          <div className="flex items-center gap-4">
            <Link href="/">
              <Button variant="ghost" size="sm">
                <ArrowLeft className="h-4 w-4 mr-2" />
                Back to Projects
              </Button>
            </Link>
            <Separator orientation="vertical" className="h-6" />
            <div>
              <h1 className="font-semibold">{currentProject?.name}</h1>
              <p className="text-xs text-muted-foreground">
                {currentProject?.metadata.author}
              </p>
            </div>
          </div>
          
          <div className="flex items-center gap-2">
            <Button
              variant="outline"
              size="sm"
              onClick={handleSave}
              disabled={!hasUnsavedChanges || isSaving}
            >
              {isSaving ? (
                <Loader2 className="h-4 w-4 mr-2 animate-spin" />
              ) : (
                <Save className="h-4 w-4 mr-2" />
              )}
              Save
            </Button>
            
            <Button variant="outline" size="sm" onClick={handleExport}>
              <Download className="h-4 w-4 mr-2" />
              Export
            </Button>
            
            <Button variant="ghost" size="sm">
              <Settings className="h-4 w-4" />
            </Button>
          </div>
        </div>
      </header>

      {/* Main Content */}
      <div className="flex-1 overflow-hidden">
        <ResizablePanelGroup direction="horizontal">
          {/* File Explorer */}
          <ResizablePanel defaultSize={20} minSize={15} maxSize={30}>
            <div className="h-full border-r">
              <div className="flex items-center gap-2 p-3 border-b bg-muted/50">
                <FileText className="h-4 w-4" />
                <span className="text-sm font-medium">Files</span>
              </div>
              <FileExplorer
                files={files}
                selectedFile={selectedFile}
                onFileSelect={handleFileSelect}
                onRefresh={loadFileStructure}
              />
            </div>
          </ResizablePanel>

          <ResizableHandle />

          {/* Editor */}
          <ResizablePanel defaultSize={50} minSize={30}>
            <div className="h-full border-r">
              <div className="flex items-center gap-2 p-3 border-b bg-muted/50">
                <Code className="h-4 w-4" />
                <span className="text-sm font-medium">
                  {selectedFile ? selectedFile.split('/').pop() : 'No file selected'}
                </span>
                {hasUnsavedChanges && (
                  <span className="text-xs text-orange-500">• Unsaved</span>
                )}
              </div>
              {selectedFile ? (
                <MonacoEditor
                  value={fileContent}
                  onChange={handleContentChange}
                  language={getFileLanguage(selectedFile)}
                  onSave={handleSave}
                />
              ) : (
                <div className="flex items-center justify-center h-full text-muted-foreground">
                  <div className="text-center">
                    <FileText className="h-12 w-12 mx-auto mb-4 opacity-50" />
                    <p>Select a file to start editing</p>
                  </div>
>>>>>>> 5ecda17b
                </div>
            </div>
        );
    }

    return (
        <div className="h-screen flex flex-col">
            {/* Header */}
            <header className="border-b bg-background/95 backdrop-blur supports-[backdrop-filter]:bg-background/60">
                <div className="flex items-center justify-between px-4 py-2">
                    <div className="flex items-center gap-4">
                        <Link href="/">
                            <Button variant="ghost" size="sm">
                                <ArrowLeft className="h-4 w-4 mr-2" />
                                Back to Projects
                            </Button>
                        </Link>
                        <Separator orientation="vertical" className="h-6" />
                        <div>
                            <h1 className="font-semibold">
                                {currentProject?.name}
                            </h1>
                            <p className="text-xs text-muted-foreground">
                                {currentProject?.metadata.author}
                            </p>
                        </div>
                    </div>

                    <div className="flex items-center gap-2">
                        <Button
                            variant="outline"
                            size="sm"
                            onClick={handleSave}
                            disabled={!hasUnsavedChanges || isSaving}
                        >
                            {isSaving ? (
                                <Loader2 className="h-4 w-4 mr-2 animate-spin" />
                            ) : (
                                <Save className="h-4 w-4 mr-2" />
                            )}
                            Save
                        </Button>
                        <ThemeToggle />

                        <Button
                            variant="outline"
                            size="sm"
                            onClick={handleExport}
                        >
                            <Download className="h-4 w-4 mr-2" />
                            Export
                        </Button>

                        <Button variant="ghost" size="sm">
                            <Settings className="h-4 w-4" />
                        </Button>
                    </div>
                </div>
            </header>

            {/* Main Content */}
            <div className="flex-1 overflow-hidden">
                <ResizablePanelGroup direction="horizontal">
                    {/* File Explorer */}
                    <ResizablePanel defaultSize={20} minSize={15} maxSize={30}>
                        <div className="h-full border-r">
                            <div className="flex items-center gap-2 p-3 border-b bg-muted/50">
                                <FileText className="h-4 w-4" />
                                <span className="text-sm font-medium">
                                    Files
                                </span>
                            </div>
                            <FileExplorer
                                files={files}
                                selectedFile={selectedFile}
                                onFileSelect={handleFileSelect}
                                onRefresh={loadFileStructure}
                            />
                        </div>
                    </ResizablePanel>

                    <ResizableHandle />

                    {/* Editor */}
                    <ResizablePanel defaultSize={50} minSize={30}>
                        <div className="h-full border-r">
                            <div className="flex items-center gap-2 p-3 border-b bg-muted/50">
                                <Code className="h-4 w-4" />
                                <span className="text-sm font-medium">
                                    {selectedFile
                                        ? selectedFile.split("/").pop()
                                        : "No file selected"}
                                </span>
                                {hasUnsavedChanges && (
                                    <span className="text-xs text-orange-500">
                                        • Unsaved
                                    </span>
                                )}
                            </div>
                            {selectedFile ? (
                                <MonacoEditor
                                    value={fileContent}
                                    onChange={handleContentChange}
                                    language={getFileLanguage(selectedFile)}
                                />
                            ) : (
                                <div className="flex items-center justify-center h-full text-muted-foreground">
                                    <div className="text-center">
                                        <FileText className="h-12 w-12 mx-auto mb-4 opacity-50" />
                                        <p>Select a file to start editing</p>
                                    </div>
                                </div>
                            )}
                        </div>
                    </ResizablePanel>

                    <ResizableHandle />

                    {/* Preview */}
                    <ResizablePanel defaultSize={30} minSize={20}>
                        <div className="h-full">
                            {selectedFile ? (
                                <PreviewPane
                                    content={fileContent}
                                    filePath={selectedFile}
                                />
                            ) : (
                                <div className="flex items-center justify-center h-full text-muted-foreground">
                                    <div className="text-center">
                                        <Eye className="h-12 w-12 mx-auto mb-4 opacity-50" />
                                        <p>Preview will appear here</p>
                                    </div>
                                </div>
                            )}
                        </div>
                    </ResizablePanel>
                </ResizablePanelGroup>
            </div>
        </div>
    );
}<|MERGE_RESOLUTION|>--- conflicted
+++ resolved
@@ -289,120 +289,12 @@
         return ext || "plaintext";
     };
 
-<<<<<<< HEAD
     if (isLoading) {
         return (
             <div className="min-h-screen flex items-center justify-center">
                 <div className="text-center">
                     <Loader2 className="h-8 w-8 animate-spin mx-auto mb-4" />
                     <p className="text-muted-foreground">Loading project...</p>
-=======
-  if (isLoading) {
-    return (
-      <div className="min-h-screen flex items-center justify-center">
-        <div className="text-center">
-          <Loader2 className="h-8 w-8 animate-spin mx-auto mb-4" />
-          <p className="text-muted-foreground">Loading project...</p>
-        </div>
-      </div>
-    );
-  }
-
-  return (
-    <div className="h-screen flex flex-col">
-      {/* Header */}
-      <header className="border-b bg-background/95 backdrop-blur supports-[backdrop-filter]:bg-background/60">
-        <div className="flex items-center justify-between px-4 py-2">
-          <div className="flex items-center gap-4">
-            <Link href="/">
-              <Button variant="ghost" size="sm">
-                <ArrowLeft className="h-4 w-4 mr-2" />
-                Back to Projects
-              </Button>
-            </Link>
-            <Separator orientation="vertical" className="h-6" />
-            <div>
-              <h1 className="font-semibold">{currentProject?.name}</h1>
-              <p className="text-xs text-muted-foreground">
-                {currentProject?.metadata.author}
-              </p>
-            </div>
-          </div>
-          
-          <div className="flex items-center gap-2">
-            <Button
-              variant="outline"
-              size="sm"
-              onClick={handleSave}
-              disabled={!hasUnsavedChanges || isSaving}
-            >
-              {isSaving ? (
-                <Loader2 className="h-4 w-4 mr-2 animate-spin" />
-              ) : (
-                <Save className="h-4 w-4 mr-2" />
-              )}
-              Save
-            </Button>
-            
-            <Button variant="outline" size="sm" onClick={handleExport}>
-              <Download className="h-4 w-4 mr-2" />
-              Export
-            </Button>
-            
-            <Button variant="ghost" size="sm">
-              <Settings className="h-4 w-4" />
-            </Button>
-          </div>
-        </div>
-      </header>
-
-      {/* Main Content */}
-      <div className="flex-1 overflow-hidden">
-        <ResizablePanelGroup direction="horizontal">
-          {/* File Explorer */}
-          <ResizablePanel defaultSize={20} minSize={15} maxSize={30}>
-            <div className="h-full border-r">
-              <div className="flex items-center gap-2 p-3 border-b bg-muted/50">
-                <FileText className="h-4 w-4" />
-                <span className="text-sm font-medium">Files</span>
-              </div>
-              <FileExplorer
-                files={files}
-                selectedFile={selectedFile}
-                onFileSelect={handleFileSelect}
-                onRefresh={loadFileStructure}
-              />
-            </div>
-          </ResizablePanel>
-
-          <ResizableHandle />
-
-          {/* Editor */}
-          <ResizablePanel defaultSize={50} minSize={30}>
-            <div className="h-full border-r">
-              <div className="flex items-center gap-2 p-3 border-b bg-muted/50">
-                <Code className="h-4 w-4" />
-                <span className="text-sm font-medium">
-                  {selectedFile ? selectedFile.split('/').pop() : 'No file selected'}
-                </span>
-                {hasUnsavedChanges && (
-                  <span className="text-xs text-orange-500">• Unsaved</span>
-                )}
-              </div>
-              {selectedFile ? (
-                <MonacoEditor
-                  value={fileContent}
-                  onChange={handleContentChange}
-                  language={getFileLanguage(selectedFile)}
-                  onSave={handleSave}
-                />
-              ) : (
-                <div className="flex items-center justify-center h-full text-muted-foreground">
-                  <div className="text-center">
-                    <FileText className="h-12 w-12 mx-auto mb-4 opacity-50" />
-                    <p>Select a file to start editing</p>
-                  </div>
->>>>>>> 5ecda17b
                 </div>
             </div>
         );
@@ -507,6 +399,7 @@
                                     value={fileContent}
                                     onChange={handleContentChange}
                                     language={getFileLanguage(selectedFile)}
+                                    onSave={handleSave}
                                 />
                             ) : (
                                 <div className="flex items-center justify-center h-full text-muted-foreground">
